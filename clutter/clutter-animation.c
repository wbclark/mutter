--- conflicted
+++ resolved
@@ -668,17 +668,13 @@
 
   alpha_value = clutter_alpha_get_alpha (CLUTTER_ALPHA (gobject));
 
-<<<<<<< HEAD
+  if (CLUTTER_IS_ANIMATABLE (priv->object))
+    {
+      animatable = CLUTTER_ANIMATABLE (priv->object);
+      is_animatable = TRUE;
+    }
+
   g_object_freeze_notify (priv->object);
-=======
-  if (CLUTTER_IS_ANIMATABLE (priv->actor))
-    {
-      animatable = CLUTTER_ANIMATABLE (priv->actor);
-      is_animatable = TRUE;
-    }
-
-  g_object_freeze_notify (G_OBJECT (priv->actor));
->>>>>>> 628ccaf4
 
   properties = g_hash_table_get_keys (priv->properties);
   for (p = properties; p != NULL; p = p->next)
@@ -695,10 +691,6 @@
 
       factor = (gdouble) alpha_value / CLUTTER_ALPHA_MAX_ALPHA;
 
-<<<<<<< HEAD
-      if (clutter_interval_compute_value (interval, factor, &value))
-        g_object_set_property (priv->object, p_name, &value);
-=======
       if (is_animatable)
         {
           const GValue *initial, *final;
@@ -713,16 +705,15 @@
                                                factor,
                                                &value);
 
-          g_object_set_property (G_OBJECT (priv->actor), p_name, &value);
+          g_object_set_property (priv->object, p_name, &value);
         }
       else
         {
           CLUTTER_NOTE (ANIMATION, "Standard property `%s'", p_name);
 
           if (clutter_interval_compute_value (interval, factor, &value))
-            g_object_set_property (G_OBJECT (priv->actor), p_name, &value);
+            g_object_set_property (priv->object, p_name, &value);
         }
->>>>>>> 628ccaf4
 
       g_value_unset (&value);
     }
