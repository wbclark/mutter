--- conflicted
+++ resolved
@@ -2144,27 +2144,16 @@
 }
 
 static void
-<<<<<<< HEAD
-_cogl_texture_add_quad_vertices (GLfloat x_1,
-                                 GLfloat y_1,
-                                 GLfloat x_2,
-                                 GLfloat y_2,
-                                 GLfloat tx_1,
-                                 GLfloat ty_1,
-                                 GLfloat tx_2,
-                                 GLfloat ty_2)
-=======
-_cogl_journal_log_quad (float       x1,
-                        float       y1,
-                        float       x2,
-                        float       y2,
+_cogl_journal_log_quad (float       x_1,
+                        float       y_1,
+                        float       x_2,
+                        float       y_2,
                         CoglHandle  material,
                         gint        n_layers,
                         guint32     fallback_mask,
                         GLuint      layer0_override_texture,
                         float      *tex_coords,
                         guint       tex_coords_len)
->>>>>>> 9266e110
 {
   int               stride;
   int               next_vert;
@@ -2175,49 +2164,6 @@
 
   _COGL_GET_CONTEXT (ctx, NO_RETVAL);
 
-<<<<<<< HEAD
-  /* Add the four vertices of the quad to the list of queued
-     vertices */
-  first_vert = ctx->texture_vertices->len;
-  g_array_set_size (ctx->texture_vertices, first_vert + 4);
-  p = &g_array_index (ctx->texture_vertices, CoglTextureGLVertex, first_vert);
-
-  p->v[0] = x_1;  p->v[1] = y_1;
-  p->t[0] = tx_1; p->t[1] = ty_1;
-  p++;
-  p->v[0] = x_1;  p->v[1] = y_2;
-  p->t[0] = tx_1; p->t[1] = ty_2;
-  p++;
-  p->v[0] = x_2;  p->v[1] = y_2;
-  p->t[0] = tx_2; p->t[1] = ty_2;
-  p++;
-  p->v[0] = x_2;  p->v[1] = y_1;
-  p->t[0] = tx_2; p->t[1] = ty_1;
-  p++;
-}
-
-static void
-_cogl_texture_quad_sw (CoglTexture *tex,
-		       float        x_1,
-		       float        y_1,
-		       float        x_2,
-		       float        y_2,
-		       float        tx_1,
-		       float        ty_1,
-		       float        tx_2,
-		       float        ty_2)
-{
-  CoglSpanIter iter_x    ,  iter_y;
-  float        tw        ,  th;
-  float        tqx       ,  tqy;
-  float        first_tx  ,  first_ty;
-  float        first_qx  ,  first_qy;
-  float        slice_tx1 ,  slice_ty1;
-  float        slice_tx2 ,  slice_ty2;
-  float        slice_qx1 ,  slice_qy1;
-  float        slice_qx2 ,  slice_qy2;
-  GLuint       gl_handle;
-=======
   /* The vertex data is logged into a seperate array in a layout that can be
    * directly passed to OpenGL
    */
@@ -2238,13 +2184,13 @@
   /* XXX: we could defer expanding the vertex data for GL until we come
    * to flushing the journal. */
 
-  v[0] = x1; v[1] = y1;
+  v[0] = x_1; v[1] = y_1;
   v += stride;
-  v[0] = x1; v[1] = y2;
+  v[0] = x_1; v[1] = y_2;
   v += stride;
-  v[0] = x2; v[1] = y2;
+  v[0] = x_2; v[1] = y_2;
   v += stride;
-  v[0] = x2; v[1] = y1;
+  v[0] = x_2; v[1] = y_1;
 
   for (i = 0; i < n_layers; i++)
     {
@@ -2273,14 +2219,14 @@
 static void
 _cogl_texture_sliced_quad (CoglTexture *tex,
                            CoglHandle   material,
-		           float        x1,
-		           float        y1,
-		           float        x2,
-		           float        y2,
-		           float        tx1,
-		           float        ty1,
-		           float        tx2,
-		           float        ty2)
+		           float        x_1,
+		           float        y_1,
+		           float        x_2,
+		           float        y_2,
+		           float        tx_1,
+		           float        ty_1,
+		           float        tx_2,
+		           float        ty_2)
 {
   CoglSpanIter  iter_x    ,  iter_y;
   float         tw        ,  th;
@@ -2292,7 +2238,6 @@
   float         slice_qx1 ,  slice_qy1;
   float         slice_qx2 ,  slice_qy2;
   GLuint        gl_handle;
->>>>>>> 9266e110
 
   _COGL_GET_CONTEXT (ctx, NO_RETVAL);
 
@@ -2302,15 +2247,6 @@
 
   /* We can't use hardware repeat so we need to set clamp to edge
      otherwise it might pull in edge pixels from the other side */
-<<<<<<< HEAD
-  if (ctx->texture_vertices->len > 0
-      && ctx->texture_wrap_mode != GL_CLAMP_TO_EDGE)
-    {
-      _cogl_texture_flush_vertices ();
-    }
-
-=======
->>>>>>> 9266e110
   _cogl_texture_set_wrap_mode_parameter (tex, GL_CLAMP_TO_EDGE);
 
   /* If the texture coordinates are backwards then swap both the
@@ -2320,18 +2256,15 @@
   if (tx_2 < tx_1)
     {
       float temp = x_1;
-
       x_1 = x_2;
       x_2 = temp;
       temp = tx_1;
       tx_1 = tx_2;
       tx_2 = temp;
     }
-
   if (ty_2 < ty_1)
     {
       float temp = y_1;
-
       y_1 = y_2;
       y_2 = temp;
       temp = ty_1;
@@ -2340,8 +2273,8 @@
     }
 
   /* Scale ratio from texture to quad widths */
-  tw = (float) (tex->bitmap.width);
-  th = (float) (tex->bitmap.height);
+  tw = (float)(tex->bitmap.width);
+  th = (float)(tex->bitmap.height);
 
   tqx = (x_2 - x_1) / (tw * (tx_2 - tx_1));
   tqy = (y_2 - y_1) / (th * (ty_2 - ty_1));
@@ -2434,41 +2367,6 @@
 				     iter_y.index * iter_x.array->len +
 				     iter_x.index);
 
-<<<<<<< HEAD
-          /* If we're using a different texture from the one already queued
-             then flush the vertices */
-          if (ctx->texture_vertices->len > 0
-              && gl_handle != ctx->texture_current)
-            {
-              _cogl_texture_flush_vertices ();
-            }
-
-          ctx->texture_target = tex->gl_target;
-          ctx->texture_current = gl_handle;
-
-          _cogl_texture_add_quad_vertices ( (slice_qx1),
-                                            (slice_qy1),
-                                            (slice_qx2),
-                                            (slice_qy2),
-                                            (slice_tx1),
-                                            (slice_ty1),
-                                            (slice_tx2),
-                                            (slice_ty2));
-	}
-    }
-}
-
-static void
-_cogl_texture_quad_hw (CoglTexture *tex,
-		       float        x_1,
-		       float        y_1,
-		       float        x_2,
-		       float        y_2,
-		       float        tx_1,
-		       float        ty_1,
-		       float        tx_2,
-		       float        ty_2)
-=======
           tex_coords[0] = slice_tx1;
           tex_coords[1] = slice_ty1;
           tex_coords[2] = slice_tx2;
@@ -2488,16 +2386,15 @@
 }
 
 static gboolean
-_cogl_multitexture_unsliced_quad (float        x1,
-                                  float        y1,
-                                  float        x2,
-                                  float        y2,
+_cogl_multitexture_unsliced_quad (float        x_1,
+                                  float        y_1,
+                                  float        x_2,
+                                  float        y_2,
                                   CoglHandle   material,
                                   gint         n_layers,
                                   guint32      fallback_mask,
                                   const float *user_tex_coords,
                                   gint         user_tex_coords_len)
->>>>>>> 9266e110
 {
   float   *final_tex_coords = alloca (sizeof (float) * 4 * n_layers);
   const GList *layers;
@@ -2506,72 +2403,6 @@
 
   _COGL_GET_CONTEXT (ctx, FALSE);
 
-<<<<<<< HEAD
-  /* If the texture coords are all in the range [0,1] then we want to
-     clamp the coords to the edge otherwise it can pull in edge pixels
-     from the wrong side when scaled */
-  if (tx_1 >= 0 && tx_1 <= 1.0 &&
-      tx_2 >= 0 && tx_2 <= 1.0 &&
-      ty_1 >= 0 && ty_1 <= 1.0 &&
-      ty_2 >= 0 && ty_2 <= 1.0)
-    {
-      wrap_mode = GL_CLAMP_TO_EDGE;
-    }
-  else
-    wrap_mode = GL_REPEAT;
-
-  /* Pick and bind opengl texture object */
-  gl_handle = g_array_index (tex->slice_gl_handles, GLuint, 0);
-
-  /* If we're using a different texture from the one already queued
-     then flush the vertices */
-  if (ctx->texture_vertices->len > 0 &&
-      (gl_handle != ctx->texture_current ||
-       ctx->texture_wrap_mode != wrap_mode))
-    {
-      _cogl_texture_flush_vertices ();
-    }
-
-  ctx->texture_target = tex->gl_target;
-  ctx->texture_current = gl_handle;
-  ctx->texture_wrap_mode = wrap_mode;
-
-  _cogl_texture_set_wrap_mode_parameter (tex, wrap_mode);
-
-  /* Don't include the waste in the texture coordinates */
-  x_span = &g_array_index (tex->slice_x_spans, CoglTexSliceSpan, 0);
-  y_span = &g_array_index (tex->slice_y_spans, CoglTexSliceSpan, 0);
-
-  /* Don't include the waste in the texture coordinates */
-  tx_1 = tx_1 * (x_span->size - x_span->waste) / x_span->size;
-  tx_2 = tx_2 * (x_span->size - x_span->waste) / x_span->size;
-  ty_1 = ty_1 * (y_span->size - y_span->waste) / y_span->size;
-  ty_2 = ty_2 * (y_span->size - y_span->waste) / y_span->size;
-
-  /* Denormalize texture coordinates for rectangle textures */
-  if (tex->gl_target == GL_TEXTURE_RECTANGLE_ARB)
-    {
-      tx_1 *= x_span->size;
-      tx_2 *= x_span->size;
-      ty_1 *= y_span->size;
-      ty_2 *= y_span->size;
-    }
-
-  _cogl_texture_add_quad_vertices (x_1, y_1,
-                                   x_2, y_2,
-                                   tx_1, ty_1,
-                                   tx_2, ty_2);
-}
-
-void
-cogl_texture_multiple_rectangles (CoglHandle   handle,
-                                  const float *verts,
-                                  guint        n_rects)
-{
-  CoglTexture *tex;
-  gulong enable_flags = (COGL_ENABLE_VERTEX_ARRAY |
-                         COGL_ENABLE_TEXCOORD_ARRAY);
-=======
   /*
    * Validate the texture coordinates for this rectangle.
    */
@@ -2670,10 +2501,10 @@
         }
       else
         {
-          out_tex_coords[0] = 0; /* tx1 */
-          out_tex_coords[1] = 0; /* ty1 */
-          out_tex_coords[2] = 1.0; /* tx2 */
-          out_tex_coords[3] = 1.0; /* ty2 */
+          out_tex_coords[0] = 0; /* tx_1 */
+          out_tex_coords[1] = 0; /* ty_1 */
+          out_tex_coords[2] = 1.0; /* tx_2 */
+          out_tex_coords[3] = 1.0; /* ty_2 */
 
           _cogl_texture_set_wrap_mode_parameter (tex, GL_CLAMP_TO_EDGE);
         }
@@ -2701,10 +2532,10 @@
         }
     }
 
-  _cogl_journal_log_quad (x1,
-                          y1,
-                          x2,
-                          y2,
+  _cogl_journal_log_quad (x_1,
+                          y_1,
+                          x_2,
+                          y_2,
                           material,
                           n_layers,
                           fallback_mask,
@@ -2717,14 +2548,13 @@
 
 struct _CoglMutiTexturedRect
 {
-  float        x1;
-  float        y1;
-  float        x2;
-  float        y2;
+  float        x_1;
+  float        y_1;
+  float        x_2;
+  float        y_2;
   const float *tex_coords;
   gint             tex_coords_len;
 };
->>>>>>> 9266e110
 
 static void
 _cogl_rectangles_with_multitexture_coords (
@@ -2752,13 +2582,6 @@
    * Validate all the layers of the current source material...
    */
 
-<<<<<<< HEAD
-  if (ctx->color_alpha < 255 || tex->bitmap.format & COGL_A_BIT)
-    enable_flags |= COGL_ENABLE_BLEND;
-
-  if (ctx->enable_backface_culling)
-    enable_flags |= COGL_ENABLE_BACKFACE_CULLING;
-=======
   for (tmp = layers, i = 0; tmp != NULL; tmp = tmp->next, i++)
     {
       CoglHandle     layer = tmp->data;
@@ -2807,7 +2630,6 @@
 	      continue;
             }
 	}
->>>>>>> 9266e110
 
       /* We don't support multi texturing using textures with any waste if the
        * user has supplied a custom texture matrix, since we don't know if
@@ -2835,8 +2657,8 @@
   for (i = 0; i < n_rects; i++)
     {
       if (all_use_sliced_quad_fallback
-          || !_cogl_multitexture_unsliced_quad (rects[i].x1, rects[i].y1,
-                                                rects[i].x2, rects[i].y2,
+          || !_cogl_multitexture_unsliced_quad (rects[i].x_1, rects[i].y_1,
+                                                rects[i].x_2, rects[i].y_2,
                                                 material,
                                                 n_layers,
                                                 fallback_mask,
@@ -2853,8 +2675,8 @@
           texture = _cogl_texture_pointer_from_handle (tex_handle);
           _cogl_texture_sliced_quad (texture,
                                      material,
-                                     rects[i].x1, rects[i].y1,
-                                     rects[i].x2, rects[i].y2,
+                                     rects[i].x_1, rects[i].y_1,
+                                     rects[i].x_2, rects[i].y_2,
                                      rects[i].tex_coords[0],
                                      rects[i].tex_coords[1],
                                      rects[i].tex_coords[2],
@@ -2874,10 +2696,10 @@
 
   for (i = 0; i < n_rects; i++)
     {
-      rects[i].x1 = verts[i * 8];
-      rects[i].y1 = verts[i * 8 + 1];
-      rects[i].x2 = verts[i * 8 + 2];
-      rects[i].y2 = verts[i * 8 + 3];
+      rects[i].x_1 = verts[i * 8];
+      rects[i].y_1 = verts[i * 8 + 1];
+      rects[i].x_2 = verts[i * 8 + 2];
+      rects[i].y_2 = verts[i * 8 + 3];
       /* FIXME: rect should be defined to have a const float *geom;
        * instead, to avoid this copy
        * rect[i].geom = &verts[n_rects * 8]; */
@@ -2889,26 +2711,14 @@
 }
 
 void
-<<<<<<< HEAD
-cogl_texture_rectangle (CoglHandle handle,
-			float      x_1,
-			float      y_1,
-			float      x_2,
-			float      y_2,
-			float      tx_1,
-			float      ty_1,
-			float      tx_2,
-			float      ty_2)
-=======
-cogl_rectangle_with_texture_coords (float x1,
-			            float y1,
-			            float x2,
-			            float y2,
-			            float tx1,
-			            float ty1,
-			            float tx2,
-			            float ty2)
->>>>>>> 9266e110
+cogl_rectangle_with_texture_coords (float x_1,
+			            float y_1,
+			            float x_2,
+			            float y_2,
+			            float tx_1,
+			            float ty_1,
+			            float tx_2,
+			            float ty_2)
 {
   float verts[8];
 
@@ -2925,19 +2735,19 @@
 }
 
 void
-cogl_rectangle_with_multitexture_coords (float        x1,
-			                 float        y1,
-			                 float        x2,
-			                 float        y2,
+cogl_rectangle_with_multitexture_coords (float        x_1,
+			                 float        y_1,
+			                 float        x_2,
+			                 float        y_2,
 			                 const float *user_tex_coords,
                                          gint         user_tex_coords_len)
 {
   struct _CoglMutiTexturedRect rect;
 
-  rect.x1 = x1;
-  rect.y1 = y1;
-  rect.x2 = x2;
-  rect.y2 = y2;
+  rect.x_1 = x_1;
+  rect.y_1 = y_1;
+  rect.x_2 = x_2;
+  rect.y_2 = y_2;
   rect.tex_coords = user_tex_coords;
   rect.tex_coords_len = user_tex_coords_len;
 
