AC_PREREQ(2.50)
AC_CONFIG_MACRO_DIR([m4])

m4_define([mutter_major_version], [3])
m4_define([mutter_minor_version], [12])
m4_define([mutter_micro_version], [0])

m4_define([mutter_version],
          [mutter_major_version.mutter_minor_version.mutter_micro_version])

m4_define([mutter_plugin_api_version], [3])

AC_INIT([mutter], [mutter_version],
        [http://bugzilla.gnome.org/enter_bug.cgi?product=mutter])

AC_CONFIG_MACRO_DIR([m4])
AC_CONFIG_SRCDIR(src/core/display.c)
AC_CONFIG_HEADERS(config.h)

AM_INIT_AUTOMAKE([1.11 foreign no-dist-gzip dist-xz tar-ustar subdir-objects])
m4_ifdef([AM_SILENT_RULES],[AM_SILENT_RULES([yes])],)
AM_MAINTAINER_MODE([enable])

# Change pkglibdir and pkgdatadir to mutter-wayland instead of mutter
PACKAGE="mutter-wayland"
AC_SUBST([PACKAGE], [$PACKAGE])

MUTTER_MAJOR_VERSION=mutter_major_version
MUTTER_MINOR_VERSION=mutter_minor_version
MUTTER_MICRO_VERSION=mutter_micro_version
MUTTER_PLUGIN_API_VERSION=mutter_plugin_api_version
AC_SUBST(MUTTER_MAJOR_VERSION)
AC_SUBST(MUTTER_MINOR_VERSION)
AC_SUBST(MUTTER_MICRO_VERSION)
AC_SUBST(MUTTER_PLUGIN_API_VERSION)

MUTTER_PLUGIN_DIR="$libdir/$PACKAGE/plugins"
AC_SUBST(MUTTER_PLUGIN_DIR)

# Honor aclocal flags
AC_SUBST(ACLOCAL_AMFLAGS, "\${ACLOCAL_FLAGS}")

GETTEXT_PACKAGE=mutter-wayland
AC_SUBST(GETTEXT_PACKAGE)
AC_DEFINE_UNQUOTED(GETTEXT_PACKAGE,"$GETTEXT_PACKAGE",[Name of default gettext domain])

IT_PROG_INTLTOOL([0.34.90])
AC_PROG_CC
AC_ISC_POSIX
AC_HEADER_STDC
AC_LIBTOOL_WIN32_DLL
AM_PROG_LIBTOOL

# Sets GLIB_GENMARSHAL and GLIB_MKENUMS
AM_PATH_GLIB_2_0()

#### Integer sizes

AC_CHECK_SIZEOF(char)
AC_CHECK_SIZEOF(short)
AC_CHECK_SIZEOF(long)
AC_CHECK_SIZEOF(int)
AC_CHECK_SIZEOF(void *)
AC_CHECK_SIZEOF(long long)
AC_CHECK_SIZEOF(__int64)

## byte order
AC_C_BIGENDIAN

CANBERRA_GTK=libcanberra-gtk3
CANBERRA_GTK_VERSION=0.26

CLUTTER_PACKAGE=clutter-1.0

MUTTER_PC_MODULES="
   gtk+-3.0 >= 3.9.11
   gio-2.0 >= 2.25.10
   pango >= 1.2.0
   cairo >= 1.10.0
   gsettings-desktop-schemas >= 3.7.3
   xcomposite >= 0.2 xfixes xrender xdamage xi >= 1.6.0
<<<<<<< HEAD
   $CLUTTER_PACKAGE >= 1.15.90
=======
   $CLUTTER_PACKAGE >= 1.17.5
>>>>>>> 954677dc
   cogl-1.0 >= 1.17.1
   upower-glib >= 0.99.0
   gnome-desktop-3.0
"

GLIB_GSETTINGS

AC_ARG_ENABLE(verbose-mode,
  AC_HELP_STRING([--disable-verbose-mode],
                 [disable mutter's ability to do verbose logging, for embedded/size-sensitive custom builds]),,
  enable_verbose_mode=yes)

if test x$enable_verbose_mode = xyes; then
    AC_DEFINE(WITH_VERBOSE_MODE,1,[Build with verbose mode support])
fi

AC_ARG_ENABLE(sm,
  AC_HELP_STRING([--disable-sm],
                 [disable mutter's session management support, for embedded/size-sensitive custom non-GNOME builds]),,
  enable_sm=auto)

AC_ARG_ENABLE(startup-notification,
  AC_HELP_STRING([--disable-startup-notification],
                 [disable mutter's startup notification support, for embedded/size-sensitive custom non-GNOME builds]),,
  enable_startup_notification=auto)

AC_ARG_WITH(libcanberra,
  AC_HELP_STRING([--without-libcanberra],
                 [disable the use of libcanberra for playing sounds]),,
  with_libcanberra=auto)

AC_ARG_ENABLE(xsync,
  AC_HELP_STRING([--disable-xsync],
                 [disable mutter's use of the XSync extension]),,
  enable_xsync=auto)

AC_ARG_ENABLE(shape,
  AC_HELP_STRING([--disable-shape],
                 [disable mutter's use of the shaped window extension]),,
  enable_shape=auto)

## Wayland support requires the xserver.xml protocol extension found in the weston
## repository but since there aren't currently established conventions for
## installing and discovering these we simply require a location to be given
## explicitly...
AC_ARG_WITH([wayland-protocols],
            [AS_HELP_STRING([--with-wayland-protocols], [Location for wayland extension protocol specs])],
            [
            ],
            [])

AC_ARG_WITH([xwayland-path],
            [AS_HELP_STRING([--with-xwayland-path], [Absolute path for an X Wayland server])],
            [XWAYLAND_PATH="$withval"],
            [XWAYLAND_PATH="$bindir/Xwayland"])

AM_GLIB_GNU_GETTEXT

## here we get the flags we'll actually use
# GRegex requires Glib-2.14.0
PKG_CHECK_MODULES(ALL, glib-2.0 >= 2.14.0)
PKG_CHECK_MODULES(MUTTER_LAUNCH, libdrm libsystemd-login)

# Unconditionally use this dir to avoid a circular dep with gnomecc
GNOME_KEYBINDINGS_KEYSDIR="${datadir}/gnome-control-center/keybindings"
AC_SUBST(GNOME_KEYBINDINGS_KEYSDIR)

STARTUP_NOTIFICATION_VERSION=0.7
AC_MSG_CHECKING([Startup notification library >= $STARTUP_NOTIFICATION_VERSION])
if $PKG_CONFIG --atleast-version $STARTUP_NOTIFICATION_VERSION libstartup-notification-1.0; then
   have_startup_notification=yes
else
   have_startup_notification=no
fi
AC_MSG_RESULT($have_startup_notification)

if test x$enable_startup_notification = xyes; then
   have_startup_notification=yes
   echo "startup-notification support forced on"
elif test x$enable_startup_notification = xauto; then
   true
else
   have_startup_notification=no
fi

if test x$have_startup_notification = xyes; then
  echo "Building with libstartup-notification"
  MUTTER_PC_MODULES="$MUTTER_PC_MODULES libstartup-notification-1.0 >= $STARTUP_NOTIFICATION_VERSION"
  AC_DEFINE(HAVE_STARTUP_NOTIFICATION, , [Building with startup notification support])
else
  echo "Building without libstartup-notification"
fi

have_libcanberra=no
AC_MSG_CHECKING([libcanberra-gtk])
if test x$with_libcanberra = xno ; then
  AC_MSG_RESULT([disabled])
else
  if $PKG_CONFIG --exists $CANBERRA_GTK '>=' $CANBERRA_GTK_VERSION; then
    have_libcanberra=yes
    AC_MSG_RESULT(yes)
    MUTTER_PC_MODULES="$MUTTER_PC_MODULES $CANBERRA_GTK"
    AC_DEFINE([HAVE_LIBCANBERRA], 1, [Building with libcanberra for playing sounds])
  else
    AC_MSG_RESULT(no)
    if test x$with_libcanberra = xyes ; then
      AC_MSG_ERROR([libcanberra forced and libcanberra-gtk was not found])
    fi
  fi
fi

INTROSPECTION_VERSION=0.9.5
GOBJECT_INTROSPECTION_CHECK([$INTROSPECTION_VERSION])

if test x$found_introspection != xno; then
  AC_DEFINE(HAVE_INTROSPECTION, 1, [Define if GObject introspection is available])
  MUTTER_PC_MODULES="$MUTTER_PC_MODULES gobject-introspection-1.0"
  # Since we don't make any guarantees about stability and we don't support
  # parallel install, there's no real reason to change directories, filenames,
  # etc. as we change the Mutter tarball version. Note that this must match
  # api_version in src/Makefile.am
  META_GIR=Meta_3_0_gir
  # META_GIR=[Meta_]mutter_major_version[_]mutter_minor_version[_gir]
  AC_SUBST(META_GIR)
fi

MUTTER_PC_MODULES="$MUTTER_PC_MODULES xcursor"

AC_PATH_PROG([WAYLAND_SCANNER],[wayland-scanner],[no])
AS_IF([test "x$WAYLAND_SCANNER" = "xno"],
  AC_MSG_ERROR([Could not find wayland-scanner in your PATH, required for parsing wayland extension protocols]))
AC_SUBST([WAYLAND_SCANNER])
AC_SUBST(XWAYLAND_PATH)

MUTTER_PC_MODULES="$MUTTER_PC_MODULES clutter-wayland-1.0 clutter-wayland-compositor-1.0 clutter-egl-1.0 wayland-server libdrm"
PKG_CHECK_MODULES(MUTTER, $MUTTER_PC_MODULES)

PKG_CHECK_EXISTS([xi >= 1.6.99.1],
                 AC_DEFINE([HAVE_XI23],[1],[Define if you have support for XInput 2.3 or greater]))

# This is used for plugins
AC_SUBST(CLUTTER_PACKAGE)
PKG_CHECK_MODULES(CLUTTER, $CLUTTER_PACKAGE)

AC_PATH_XTRA

ALL_X_LIBS="$X_LIBS $X_PRE_LIBS -lX11 $X_EXTRA_LIBS"

# Check for Xinerama extension - we only support the "XFree86" style,
# and not the older Solaris-only version; recent Solaris supports the
# XFree86 style.
mutter_save_cppflags="$CPPFLAGS"
CPPFLAGS="$CPPFLAGS $X_CFLAGS"

have_xinerama=yes
AC_CHECK_LIB(Xinerama, XineramaQueryExtension,
    [AC_CHECK_HEADER(X11/extensions/Xinerama.h,
		     [X_EXTRA_LIBS="-lXinerama $X_EXTRA_LIBS"
		     if test -z "`echo $ALL_X_LIBS | grep "\-lXext" 2> /dev/null`"; then
			 X_EXTRA_LIBS="-lXext $X_EXTRA_LIBS"
		     fi],
		     have_xinerama=no,
		     [#include <X11/Xlib.h>])],
    have_xinerama=no, -lXext $ALL_X_LIBS)
AC_MSG_CHECKING(for Xinerama support)
AC_MSG_RESULT($have_xinerama)

CPPFLAGS="$mutter_save_cppflags"

if test x$have_xinerama = xno; then
   AC_MSG_ERROR([Xinerama extension was not found])
fi

SHAPE_LIBS=
found_shape=no
AC_CHECK_LIB(Xext, XShapeQueryExtension,
               [AC_CHECK_HEADER(X11/extensions/shape.h,
                                SHAPE_LIBS=-lXext found_shape=yes)],
               , $ALL_X_LIBS)

if test x$enable_shape = xno; then
   found_shape=no
fi

if test x$enable_shape = xyes; then
   if test "$found_shape" = "no"; then
      AC_MSG_ERROR([--enable-shape forced and Shape not found])
      exit 1
   fi
fi

if test "x$found_shape" = "xyes"; then
   AC_DEFINE(HAVE_SHAPE, , [Have the shape extension library])
fi

found_xkb=no
AC_CHECK_LIB(X11, XkbQueryExtension,
               [AC_CHECK_HEADER(X11/XKBlib.h,
                                found_xkb=yes)],
	, $ALL_X_LIBS)

if test "x$found_xkb" = "xyes"; then
   AC_DEFINE(HAVE_XKB, , [Have keyboard extension library])
fi


RANDR_LIBS=
found_randr=no
AC_CHECK_LIB(Xrandr, XRRUpdateConfiguration,
               [AC_CHECK_HEADER(X11/extensions/Xrandr.h,
                                RANDR_LIBS=-lXrandr found_randr=yes,,
				[#include <X11/Xlib.h>])],
               , -lXrender -lXext $ALL_X_LIBS)

if test "x$found_randr" = "xyes"; then
   AC_DEFINE(HAVE_RANDR, , [Have the Xrandr extension library])
fi

XSYNC_LIBS=
found_xsync=no
AC_CHECK_LIB(Xext, XSyncQueryExtension,
               [AC_CHECK_HEADER(X11/extensions/sync.h,
                                found_xsync=yes,,
				[#include <X11/Xlib.h>])],
               , $ALL_X_LIBS)

if test x$enable_xsync = xno; then
   found_xsync=no
fi

if test x$enable_xsync = xyes; then
   if test "$found_xsync" = "no"; then
      AC_MSG_ERROR([--enable-xsync forced and XSync not found])
      exit 1
   fi
fi

if test "x$found_xsync" = "xyes"; then
   XSYNC_LIBS=-lXext
   AC_DEFINE(HAVE_XSYNC, , [Have the Xsync extension library])
fi

MUTTER_LIBS="$MUTTER_LIBS $XSYNC_LIBS $RANDR_LIBS $SHAPE_LIBS $X_LIBS $X_PRE_LIBS -lX11 $X_EXTRA_LIBS -lm"

found_sm=no
case "$MUTTER_LIBS" in
 *-lSM*)
    found_sm=yes
    ;;
 *)
  AC_CHECK_LIB(SM, SmcSaveYourselfDone,
               [AC_CHECK_HEADERS(X11/SM/SMlib.h,
                                MUTTER_LIBS="-lSM -lICE $MUTTER_LIBS" found_sm=yes)],
               , $MUTTER_LIBS)
    ;;
esac

if test x$enable_sm = xno; then
   found_sm=no
fi

if test x$enable_sm = xyes; then
   if test "$found_sm" = "no"; then
      AC_MSG_ERROR([--enable-sm forced and -lSM not found])
      exit 1
   fi
fi

if test "$found_sm" = "yes"; then
   AC_DEFINE(HAVE_SM, , [Building with SM support])
fi

AM_CONDITIONAL(HAVE_SM, test "$found_sm" = "yes")

HOST_ALIAS=$host_alias
AC_SUBST(HOST_ALIAS)

AC_PATH_PROG(GDK_PIXBUF_CSOURCE, gdk-pixbuf-csource, no)

if test x"$GDK_PIXBUF_CSOURCE" = xno; then
  AC_MSG_ERROR([gdk-pixbuf-csource executable not found in your path - should be installed with GTK])
fi

AC_SUBST(GDK_PIXBUF_CSOURCE)

AC_PATH_PROG(ZENITY, zenity, no)
if test x"$ZENITY" = xno; then
  AC_MSG_ERROR([zenity not found in your path - needed for dialogs])
fi

AC_ARG_ENABLE(debug,
	[  --enable-debug		enable debugging],,
	enable_debug=no)
if test "x$enable_debug" = "xyes"; then
	CFLAGS="$CFLAGS -g -O"
fi

GTK_DOC_CHECK([1.15], [--flavour no-tmpl])

#### Warnings (last since -Werror can disturb other tests)

# Stay command-line compatible with the gnome-common configure option. Here
# minimum/yes/maximum are the same, however.
AC_ARG_ENABLE(compile_warnings,
  AS_HELP_STRING([--enable-compile-warnings=@<:@no/minimum/yes/maximum/error@:>@],[Turn on compiler warnings]),,
  enable_compile_warnings=error)

changequote(,)dnl
if test "$enable_compile_warnings" != no ; then
  if test "x$GCC" = "xyes"; then
    case " $CFLAGS " in
    *[\ \	]-Wall[\ \	]*) ;;
    *) CFLAGS="$CFLAGS -Wall" ;;
    esac

#   case " $CFLAGS " in
#   *[\ \	]-Wshadow[\ \	]*) ;;
#   *) CFLAGS="$CFLAGS -Wshadow" ;;
#   esac

    case " $CFLAGS " in
    *[\ \	]-Wchar-subscripts[\ \	]*) ;;
    *) CFLAGS="$CFLAGS -Wchar-subscripts" ;;
    esac

    case " $CFLAGS " in
    *[\ \	]-Wmissing-declarations[\ \	]*) ;;
    *) CFLAGS="$CFLAGS -Wmissing-declarations" ;;
    esac

    case " $CFLAGS " in
    *[\ \	]-Wmissing-prototypes[\ \	]*) ;;
    *) CFLAGS="$CFLAGS -Wmissing-prototypes" ;;
    esac

    case " $CFLAGS " in
    *[\ \	]-Wnested-externs[\ \	]*) ;;
    *) CFLAGS="$CFLAGS -Wnested-externs" ;;
    esac

    case " $CFLAGS " in
    *[\ \	]-Wpointer-arith[\ \	]*) ;;
    *) CFLAGS="$CFLAGS -Wpointer-arith" ;;
    esac

    case " $CFLAGS " in
    *[\ \	]-Wcast-align[\ \	]*) ;;
    *) CFLAGS="$CFLAGS -Wcast-align" ;;
    esac

    case " $CFLAGS " in
    *[\ \	]-Wsign-compare[\ \	]*) ;;
    *) CFLAGS="$CFLAGS -Wsign-compare" ;;
    esac

    if test "$enable_compile_warnings" = error; then
      case " $CFLAGS " in
      *[\ \	]-Werror[\ \	]*) ;;
      *) CFLAGS="$CFLAGS -Werror -Wno-error=deprecated-declarations" ;;
      esac
    fi
  fi
fi
changequote([,])dnl

AC_CONFIG_FILES([
Makefile
doc/Makefile
doc/man/Makefile
doc/reference/Makefile
doc/reference/meta-docs.sgml
src/Makefile
src/libmutter-wayland.pc
src/compositor/plugins/Makefile
po/Makefile.in
])

AC_OUTPUT

if test x$enable_verbose_mode = xno; then
        echo "*** WARNING WARNING WARNING WARNING WARNING"
        echo "*** Building without verbose mode"
        echo "*** This means there's no way to debug mutter problems."
        echo "*** Please build normal desktop versions of mutter"
        echo "*** with verbose mode enabled so users can use it when they report bugs."
fi

dnl ==========================================================================
echo "
mutter-wayland-$VERSION

	prefix:                   ${prefix}
	source code location:	  ${srcdir}
	compiler:		  ${CC}

	Startup notification:     ${have_startup_notification}
	libcanberra:              ${have_libcanberra}
	Introspection:            ${found_introspection}
	Session management:       ${found_sm}
	Shape extension:          ${found_shape}
	Xsync:                    ${found_xsync}
"


MUTTER_MINOR_VERSION=mutter_minor_version
if expr $MUTTER_MINOR_VERSION % 2 > /dev/null ; then
   stable_version=`expr $MUTTER_MINOR_VERSION - 1`
   echo "This is the UNSTABLE branch of mutter"
   echo -n "Use 3.$stable_version.x for stable "
   echo    "(gnome-3-$stable_version branch in git)"
else
   echo "This is the stable branch of mutter"
fi<|MERGE_RESOLUTION|>--- conflicted
+++ resolved
@@ -79,11 +79,7 @@
    cairo >= 1.10.0
    gsettings-desktop-schemas >= 3.7.3
    xcomposite >= 0.2 xfixes xrender xdamage xi >= 1.6.0
-<<<<<<< HEAD
-   $CLUTTER_PACKAGE >= 1.15.90
-=======
    $CLUTTER_PACKAGE >= 1.17.5
->>>>>>> 954677dc
    cogl-1.0 >= 1.17.1
    upower-glib >= 0.99.0
    gnome-desktop-3.0
