AC_PREREQ(2.50)

m4_define([metacity_major_version], [2])
m4_define([metacity_minor_version], [25])
# Fibonacci sequence for micro version numbering:
# 0, 1, 1, 2, 3, 5, 8, 13, 21, 34, 55, 89, 144, 233, 377, 610, 987
m4_define([metacity_micro_version], [55])

m4_define([metacity_version],
          [metacity_major_version.metacity_minor_version.metacity_micro_version])

m4_define([metacity_clutter_plugin_api_version], [1])

AC_INIT([metacity], [metacity_version],
        [http://bugzilla.gnome.org/enter_bug.cgi?product=metacity])

AC_CONFIG_SRCDIR(src/core/display.c)
AC_CONFIG_HEADERS(config.h)

AM_INIT_AUTOMAKE
AM_MAINTAINER_MODE

METACITY_MAJOR_VERSION=metacity_major_version
METACITY_MINOR_VERSION=metacity_minor_version
METACITY_MICRO_VERSION=metacity_micro_version
METACITY_CLUTTER_PLUGIN_API_VERSION=metacity_clutter_plugin_api_version
AC_SUBST(METACITY_MAJOR_VERSION)
AC_SUBST(METACITY_MINOR_VERSION)
AC_SUBST(METACITY_MICRO_VERSION)
AC_SUBST(METACITY_CLUTTER_PLUGIN_API_VERSION)

MUTTER_PLUGIN_DIR="$libdir/$PACKAGE/plugins/clutter"
AC_SUBST(MUTTER_PLUGIN_DIR)

# Honor aclocal flags
AC_SUBST(ACLOCAL_AMFLAGS, "\${ACLOCAL_FLAGS}")

GETTEXT_PACKAGE=metacity
AC_SUBST(GETTEXT_PACKAGE)
AC_DEFINE_UNQUOTED(GETTEXT_PACKAGE,"$GETTEXT_PACKAGE",[Name of default gettext domain])

IT_PROG_INTLTOOL([0.34.90])
AC_PROG_CC
AC_ISC_POSIX
AC_HEADER_STDC
AC_LIBTOOL_WIN32_DLL
AM_PROG_LIBTOOL

#### Integer sizes

AC_CHECK_SIZEOF(char)
AC_CHECK_SIZEOF(short)
AC_CHECK_SIZEOF(long)
AC_CHECK_SIZEOF(int)
AC_CHECK_SIZEOF(void *)
AC_CHECK_SIZEOF(long long)
AC_CHECK_SIZEOF(__int64)

## byte order
AC_C_BIGENDIAN

#### Warnings

changequote(,)dnl
if test "x$GCC" = "xyes"; then
  case " $CFLAGS " in
  *[\ \	]-Wall[\ \	]*) ;;
  *) CFLAGS="$CFLAGS -Wall" ;;
  esac

#  case " $CFLAGS " in
#  *[\ \	]-Wshadow[\ \	]*) ;;
#  *) CFLAGS="$CFLAGS -Wshadow" ;;
#  esac

  case " $CFLAGS " in
  *[\ \	]-Wchar-subscripts[\ \	]*) ;;
  *) CFLAGS="$CFLAGS -Wchar-subscripts" ;;
  esac

  case " $CFLAGS " in
  *[\ \	]-Wmissing-declarations[\ \	]*) ;;
  *) CFLAGS="$CFLAGS -Wmissing-declarations" ;;
  esac

  case " $CFLAGS " in
  *[\ \	]-Wmissing-prototypes[\ \	]*) ;;
  *) CFLAGS="$CFLAGS -Wmissing-prototypes" ;;
  esac

  case " $CFLAGS " in
  *[\ \	]-Wnested-externs[\ \	]*) ;;
  *) CFLAGS="$CFLAGS -Wnested-externs" ;;
  esac

  case " $CFLAGS " in
  *[\ \	]-Wpointer-arith[\ \	]*) ;;
  *) CFLAGS="$CFLAGS -Wpointer-arith" ;;
  esac

  case " $CFLAGS " in
  *[\ \	]-Wcast-align[\ \	]*) ;;
  *) CFLAGS="$CFLAGS -Wcast-align" ;;
  esac

  case " $CFLAGS " in
  *[\ \	]-Wsign-compare[\ \	]*) ;;
  *) CFLAGS="$CFLAGS -Wsign-compare" ;;
  esac

  if test "x$enable_ansi" = "xyes"; then
    case " $CFLAGS " in
    *[\ \	]-ansi[\ \	]*) ;;
    *) CFLAGS="$CFLAGS -ansi" ;;
    esac

    case " $CFLAGS " in
    *[\ \	]-pedantic[\ \	]*) ;;
    *) CFLAGS="$CFLAGS -pedantic" ;;
    esac
  fi
fi
changequote([,])dnl

METACITY_PC_MODULES='gtk+-2.0 >= 2.10.0 pango >= 1.2.0'

AC_ARG_ENABLE(gconf,
  AC_HELP_STRING([--disable-gconf],
                 [disable gconf usage, for embedded/size-sensitive non-GNOME builds]),,
  enable_gconf=yes)

if test x$enable_gconf = xyes; then
    AC_DEFINE(HAVE_GCONF,1,[Build with gconf support])
    METACITY_PC_MODULES="$METACITY_PC_MODULES gconf-2.0 >= 1.2.0"
fi

AC_ARG_ENABLE(verbose-mode,
  AC_HELP_STRING([--disable-verbose-mode],
                 [disable metacity's ability to do verbose logging, for embedded/size-sensitive custom builds]),,
  enable_verbose_mode=yes)

if test x$enable_verbose_mode = xyes; then
    AC_DEFINE(WITH_VERBOSE_MODE,1,[Build with verbose mode support])
fi

AC_ARG_ENABLE(sm,
  AC_HELP_STRING([--disable-sm],
                 [disable metacity's session management support, for embedded/size-sensitive custom non-GNOME builds]),,
  enable_sm=auto)

AC_ARG_ENABLE(startup-notification,
  AC_HELP_STRING([--disable-startup-notification],
                 [disable metacity's startup notification support, for embedded/size-sensitive custom non-GNOME builds]),,
  enable_startup_notification=auto)

AC_ARG_ENABLE(compositor,
  AC_HELP_STRING([--disable-compositor],
                 [disable metacity's compositing manager]),,
  enable_compositor=auto)

AC_ARG_WITH(clutter,
  AC_HELP_STRING([--with-clutter],
                 [Use clutter for compositing]),,
  with_clutter=auto)

AC_ARG_ENABLE(xsync,
  AC_HELP_STRING([--disable-xsync],
                 [disable metacity's use of the XSync extension]),,
  enable_xsync=auto)

AC_ARG_ENABLE(render,
  AC_HELP_STRING([--disable-render],
                 [disable metacity's use of the RENDER extension]),,
  enable_render=auto)

AC_ARG_ENABLE(shape,
  AC_HELP_STRING([--disable-shape],
                 [disable metacity's use of the shaped window extension]),,
  enable_shape=auto)

## try definining HAVE_BACKTRACE
AC_CHECK_HEADERS(execinfo.h, [AC_CHECK_FUNCS(backtrace)])

AM_GLIB_GNU_GETTEXT

## here we get the flags we'll actually use
# GOptionEntry requires	glib-2.6.0
PKG_CHECK_MODULES(ALL, glib-2.0 >= 2.6.0)
# gtk_window_set_icon_name requires gtk2+-2.60
PKG_CHECK_MODULES(METACITY_MESSAGE, gtk+-2.0 >= 2.6.0)
PKG_CHECK_MODULES(METACITY_WINDOW_DEMO, gtk+-2.0 >= 2.6.0)

if $PKG_CONFIG --atleast-version 1.2.0 pangoxft; then
   echo "pangoxft found"
else
   AC_MSG_ERROR("Pango 1.2.0 or greater based on Xft2 is required")
fi

# Unconditionally use this dir to avoid a circular dep with gnomecc
GNOME_KEYBINDINGS_KEYSDIR="${datadir}/gnome-control-center/keybindings"
AC_SUBST(GNOME_KEYBINDINGS_KEYSDIR)

STARTUP_NOTIFICATION_VERSION=0.7
AC_MSG_CHECKING([Startup notification library >= $STARTUP_NOTIFICATION_VERSION])
if $PKG_CONFIG --atleast-version $STARTUP_NOTIFICATION_VERSION libstartup-notification-1.0; then
   have_startup_notification=yes
else
   have_startup_notification=no
fi
AC_MSG_RESULT($have_startup_notification)

if test x$enable_startup_notification = xyes; then
   have_startup_notification=yes
   echo "startup-notification support forced on"
elif test x$enable_startup_notification = xauto; then
   true
else
   have_startup_notification=no
fi

if test x$have_startup_notification = xyes; then
  echo "Building with libstartup-notification"
  METACITY_PC_MODULES="$METACITY_PC_MODULES libstartup-notification-1.0 >= $STARTUP_NOTIFICATION_VERSION"
  AC_DEFINE(HAVE_STARTUP_NOTIFICATION, , [Building with startup notification support])
else
  echo "Building without libstartup-notification"
fi

## init this, it gets set either in the compositor check below
## or the render-specific check later
have_xrender=no

XCOMPOSITE_VERSION=0.2
if test x$enable_compositor = xyes; then
   have_xcomposite=yes
elif test x$enable_compositor = xauto; then
   echo "Building compositing manager by default now."
   have_xcomposite=yes
else
   have_xcomposite=no
fi

if test x$with_clutter = xyes; then
   have_xcomposite=yes
   have_clutter=yes
   echo "CompositeExt support and Clutter forced on"
elif test x$with_clutter = xauto; then
   have_clutter=no
else
   have_clutter=no
fi

AM_CONDITIONAL(WITH_CLUTTER, test "$have_clutter" = "yes")

if test x$have_xcomposite = xyes; then
   AC_MSG_CHECKING([Xcomposite >= $XCOMPOSITE_VERSION])
   if $PKG_CONFIG --atleast-version $XCOMPOSITE_VERSION xcomposite; then
      AC_MSG_RESULT([yes])
   else
      AC_MSG_ERROR([no. Use --disable-compositor to disable.])
   fi
fi

if test x$have_xcomposite = xyes; then
  METACITY_PC_MODULES="$METACITY_PC_MODULES xcomposite >= $XCOMPOSITE_VERSION xfixes xrender xdamage"
  AC_DEFINE(HAVE_COMPOSITE_EXTENSIONS, 1, [Building with compositing manager support])
  echo "Building with compositing manager"

  ## force on render also
  have_xrender=yes
else
  echo "Building without compositing manager"
fi

## if no compositor, still possibly enable render
if test x$have_xcomposite = xno; then
  XRENDER_VERSION=0.0
  AC_MSG_CHECKING([xrender >= $XRENDER_VERSION])
  if $PKG_CONFIG --atleast-version $XRENDER_VERSION xrender; then
     have_xrender=yes
  else
     have_xrender=no
  fi
  AC_MSG_RESULT($have_xrender)

  if test x$enable_render = xyes; then
     have_xrender=yes
     echo "Render support forced on"
  elif test x$enable_render = xauto; then
     true
  else
     have_xrender=no
  fi

  if test x$have_xrender = xyes; then
     echo "Building with Render"
     METACITY_PC_MODULES="$METACITY_PC_MODULES xrender >= $XRENDER_VERSION"
  fi
fi ## have_composite

if test x$have_xrender = xyes; then
  AC_DEFINE(HAVE_RENDER, , [Building with Render extension support])
fi

CLUTTER_PACKAGE=clutter-0.8
AC_SUBST(CLUTTER_PACKAGE)
if test x$have_clutter = xyes; then
  METACITY_PC_MODULES="$METACITY_PC_MODULES $CLUTTER_PACKAGE "
  PKG_CHECK_MODULES(CLUTTER, $CLUTTER_PACKAGE)
  AC_DEFINE(WITH_CLUTTER, , [Building with Clutter compositor])

  dnl Check for the clutter-glx-texture-pixmap header
  metacity_save_cppflags="$CPPFLAGS"
  CPPFLAGS="$CPPFLAGS $CLUTTER_CFLAGS"
  AC_CHECK_HEADER([clutter/glx/clutter-glx-texture-pixmap.h],
                  [have_glx_texture_pixmap=yes],
                  [have_glx_texture_pixmap=no])
  CPPFLAGS="$metacity_save_cppflags"

  if test x$have_glx_texture_pixmap = xyes; then
    AC_DEFINE(HAVE_GLX_TEXTURE_PIXMAP, ,
              [Is ClutterGLXTexturePixmap available?])
  fi
fi

AC_MSG_CHECKING([Xcursor])
if $PKG_CONFIG xcursor; then
     have_xcursor=yes
  else
     have_xcursor=no
  fi
  AC_MSG_RESULT($have_xcursor)

if test x$have_xcursor = xyes; then
  echo "Building with Xcursor"
  METACITY_PC_MODULES="$METACITY_PC_MODULES xcursor"
  AC_DEFINE(HAVE_XCURSOR, , [Building with Xcursor support])
fi

PKG_CHECK_MODULES(METACITY, $METACITY_PC_MODULES)

AC_PATH_XTRA

ALL_X_LIBS="$X_LIBS $X_PRE_LIBS -lX11 $X_EXTRA_LIBS"

# Check for Xinerama extension (Solaris impl or Xfree impl)
metacity_save_cppflags="$CPPFLAGS"
CPPFLAGS="$CPPFLAGS $X_CFLAGS"

AC_ARG_ENABLE(xinerama,
  AC_HELP_STRING([--disable-xinerama],
                 [disable metacity's use of the Xinerama extension]),
  try_xinerama=$enable_xinerama,try_xinerama=yes)

use_solaris_xinerama=no
use_xfree_xinerama=no
if test "${try_xinerama}" != no; then
    case "$host" in
        *-*-solaris*)
            # Check for solaris
            use_solaris_xinerama=yes
            AC_CHECK_LIB(Xext, XineramaGetInfo,
                         use_solaris_xinerama=yes, use_solaris_xinerama=no,
                         $ALL_X_LIBS)
            if test "x$use_solaris_xinerama" = "xyes"; then
                AC_CHECK_HEADER(X11/extensions/xinerama.h,
                                if test -z "`echo $ALL_X_LIBS | grep "\-lXext" 2> /dev/null`"; then
                                    X_EXTRA_LIBS="-lXext $X_EXTRA_LIBS"
                                fi
                                AC_DEFINE(HAVE_SOLARIS_XINERAMA, , [Have Solaris-style Xinerama])
                                AC_DEFINE(HAVE_XINERAMA, , [Have some version of Xinerama]),
                                use_solaris_xinerama=no,
                                [#include <X11/Xlib.h>])
            fi
            AC_MSG_CHECKING(for Xinerama support on Solaris)
            AC_MSG_RESULT($use_solaris_xinerama);
            ;;
        *)
            # Check for XFree
            use_xfree_xinerama=yes
            AC_CHECK_LIB(Xinerama, XineramaQueryExtension,
                [AC_CHECK_HEADER(X11/extensions/Xinerama.h,
                                 X_EXTRA_LIBS="-lXinerama $X_EXTRA_LIBS"
                                 if test -z "`echo $ALL_X_LIBS | grep "\-lXext" 2> /dev/null`"; then
                                     X_EXTRA_LIBS="-lXext $X_EXTRA_LIBS"
                                 fi
                                 AC_DEFINE(HAVE_XFREE_XINERAMA, , [Have XFree86-style Xinerama])
                                 AC_DEFINE(HAVE_XINERAMA,, [Have some version of Xinerama]),
                                 use_xfree_xinerama=no,
                                 [#include <X11/Xlib.h>])],
                use_xfree_xinerama=no, -lXext $ALL_X_LIBS)
            AC_MSG_CHECKING(for Xinerama support on XFree86)
            AC_MSG_RESULT($use_xfree_xinerama);
            ;;
    esac
fi

CPPFLAGS="$metacity_save_cppflags"

SHAPE_LIBS=
found_shape=no
AC_CHECK_LIB(Xext, XShapeQueryExtension,
               [AC_CHECK_HEADER(X11/extensions/shape.h,
                                SHAPE_LIBS=-lXext found_shape=yes)],
               , $ALL_X_LIBS)

if test x$enable_shape = xno; then
   found_shape=no
fi

if test x$enable_shape = xyes; then
   if test "$found_shape" = "no"; then
      AC_MSG_ERROR([--enable-shape forced and Shape not found])
      exit 1
   fi
fi

if test "x$found_shape" = "xyes"; then
   AC_DEFINE(HAVE_SHAPE, , [Have the shape extension library])
fi

found_xkb=no
AC_CHECK_LIB(X11, XkbQueryExtension,
               [AC_CHECK_HEADER(X11/XKBlib.h,
                                found_xkb=yes)],
	, $ALL_X_LIBS)

if test "x$found_xkb" = "xyes"; then
   AC_DEFINE(HAVE_XKB, , [Have keyboard extension library])
fi


RANDR_LIBS=
found_randr=no
AC_CHECK_LIB(Xrandr, XRRUpdateConfiguration,
               [AC_CHECK_HEADER(X11/extensions/Xrandr.h,
                                RANDR_LIBS=-lXrandr found_randr=yes,,
				[#include <X11/Xlib.h>])],
               , -lXrender -lXext $ALL_X_LIBS)

if test "x$found_randr" = "xyes"; then
   AC_DEFINE(HAVE_RANDR, , [Have the Xrandr extension library])
fi

XSYNC_LIBS=
found_xsync=no
AC_CHECK_LIB(Xext, XSyncQueryExtension,
               [AC_CHECK_HEADER(X11/extensions/sync.h,
                                found_xsync=yes,,
				[#include <X11/Xlib.h>])],
               , $ALL_X_LIBS)

if test x$enable_xsync = xno; then
   found_xsync=no
fi

if test x$enable_xsync = xyes; then
   if test "$found_xsync" = "no"; then
      AC_MSG_ERROR([--enable-xsync forced and XSync not found])
      exit 1
   fi
fi

if test "x$found_xsync" = "xyes"; then
   XSYNC_LIBS=-lXext
   AC_DEFINE(HAVE_XSYNC, , [Have the Xsync extension library])
fi

METACITY_LIBS="$METACITY_LIBS $XSYNC_LIBS $RANDR_LIBS $SHAPE_LIBS $X_LIBS $X_PRE_LIBS -lX11 $X_EXTRA_LIBS -lm"
METACITY_MESSAGE_LIBS="$METACITY_MESSAGE_LIBS $X_LIBS $X_PRE_LIBS -lX11 $X_EXTRA_LIBS"
METACITY_WINDOW_DEMO_LIBS="$METACITY_WINDOW_DEMO_LIBS $X_LIBS $X_PRE_LIBS -lX11 $X_EXTRA_LIBS"
METACITY_PROPS_LIBS="$METACITY_PROPS_LIBS $X_LIBS $X_PRE_LIBS -lX11 $X_EXTRA_LIBS"

found_sm=no
case "$METACITY_LIBS" in
 *-lSM*)
    found_sm=yes
    ;;
 *)
  AC_CHECK_LIB(SM, SmcSaveYourselfDone,
               [AC_CHECK_HEADERS(X11/SM/SMlib.h,
                                METACITY_LIBS="-lSM -lICE $METACITY_LIBS" found_sm=yes)],
               , $METACITY_LIBS)
    ;;
esac

if test x$enable_sm = xno; then
   found_sm=no
fi

if test x$enable_sm = xyes; then
   if test "$found_sm" = "no"; then
      AC_MSG_ERROR([--enable-sm forced and -lSM not found])
      exit 1
   fi
fi

if test "$found_sm" = "yes"; then
   AC_DEFINE(HAVE_SM, , [Building with SM support])
fi

AM_CONDITIONAL(HAVE_SM, test "$found_sm" = "yes")

HOST_ALIAS=$host_alias
AC_SUBST(HOST_ALIAS)

AC_PATH_PROG(GDK_PIXBUF_CSOURCE, gdk-pixbuf-csource, no)

if test x"$GDK_PIXBUF_CSOURCE" = xno; then
  AC_MSG_ERROR([gdk-pixbuf-csource executable not found in your path - should be installed with GTK])
fi

AC_SUBST(GDK_PIXBUF_CSOURCE)

if test x$enable_gconf = xyes; then
   AC_PATH_PROG(GCONFTOOL, gconftool-2, no)
   if test x"$GCONFTOOL" = xno; then
     AC_MSG_ERROR([gconftool-2 executable not found in your path - should be installed with GConf])
   fi

   AM_GCONF_SOURCE_2
else
  GCONF_SCHEMAS_INSTALL_TRUE='#'
  GCONF_SCHEMAS_INSTALL_FALSE=
fi

AC_PATH_PROG(ZENITY, zenity, no)
if test x"$ZENITY" = xno; then
  AC_MSG_ERROR([zenity not found in your path - needed for dialogs])
fi

AC_ARG_ENABLE(debug,
	[  --enable-debug		enable debugging],,
	enable_debug=no)
if test "x$enable_debug" = "xyes"; then
	CFLAGS="$CFLAGS -g -O"
fi

# Warnings are there for a reason
if test "x$GCC" = "xyes"; then
  CFLAGS="$CFLAGS -Wall -Werror -ansi"
fi

<<<<<<< HEAD
=======
# Use gnome-doc-utils:
GNOME_DOC_INIT([0.8.0])

>>>>>>> 34b483ed
AC_CONFIG_FILES([
Makefile
doc/Makefile
doc/creating_themes/Makefile
doc/man/Makefile
src/Makefile
src/wm-tester/Makefile
src/libmetacity-private.pc
src/metacity-plugins.pc
src/tools/Makefile
src/themes/Makefile
src/compositor/mutter/plugins/Makefile
po/Makefile.in
])

AC_OUTPUT

if test x$enable_gconf = xno; then
        echo "*** WARNING WARNING WARNING WARNING WARNING"
        echo "*** Building without GConf.  This means there's no"
        echo "*** way to change prefs except hacking source code."
        echo "*** This is intended for embedded systems etc., not for normal use."
fi

if test x$enable_verbose_mode = xno; then
        echo "*** WARNING WARNING WARNING WARNING WARNING"
        echo "*** Building without verbose mode"
        echo "*** This means there's no way to debug metacity problems."
        echo "*** Please build normal desktop versions of metacity"
        echo "*** with verbose mode enabled so users can use it when they report bugs."
fi

dnl ==========================================================================
echo "
metacity-$VERSION:

	prefix:                   ${prefix}
	source code location:	  ${srcdir}
	compiler:		  ${CC}

	GConf:                    ${enable_gconf}
	XFree86 Xinerama:         ${use_xfree_xinerama}
	Solaris Xinerama:         ${use_solaris_xinerama}
	Startup notification:     ${have_startup_notification}
	Compositing manager:      ${have_xcomposite}
	Session management:       ${found_sm}
	Shape extension:          ${found_shape}
	Resize-and-rotate:        ${found_randr}
	Xsync:                    ${found_xsync}
	Render:                   ${have_xrender}
	Xcursor:                  ${have_xcursor}
	Clutter:                  ${have_clutter}
"

METACITY_MINOR_VERSION=metacity_minor_version
if test $(( $(echo $METACITY_MINOR_VERSION) %2)) == "1"; then
   stable_version=$(( ($METACITY_MINOR_VERSION / 2) * 2))
   echo "This is the UNSTABLE branch of metacity"
   echo -n "Use 2.$stable_version.x for stable "
   echo    "(gnome-2-$stable_version branch in Subversion)"
else
   echo "This is the stable branch of metacity"
fi<|MERGE_RESOLUTION|>--- conflicted
+++ resolved
@@ -541,12 +541,9 @@
   CFLAGS="$CFLAGS -Wall -Werror -ansi"
 fi
 
-<<<<<<< HEAD
-=======
 # Use gnome-doc-utils:
 GNOME_DOC_INIT([0.8.0])
 
->>>>>>> 34b483ed
 AC_CONFIG_FILES([
 Makefile
 doc/Makefile
