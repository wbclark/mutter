AC_PREREQ(2.50)

m4_define([metacity_major_version], [2])
m4_define([metacity_minor_version], [25])
# Fibonacci sequence for micro version numbering:
# 0, 1, 1, 2, 3, 5, 8, 13, 21, 34, 55, 89, 144, 233, 377, 610, 987
<<<<<<< HEAD
m4_define([metacity_micro_version], [55])
m4_define([mutter_version],[0.1])
=======
m4_define([metacity_micro_version], [144])

>>>>>>> 63744a3d
m4_define([metacity_version],
          [metacity_major_version.metacity_minor_version.metacity_micro_version~mutter_version])

m4_define([metacity_clutter_plugin_api_version], [2])

AC_INIT([metacity], [metacity_version],
        [http://bugzilla.gnome.org/enter_bug.cgi?product=metacity])

AC_CONFIG_SRCDIR(src/core/display.c)
AC_CONFIG_HEADERS(config.h)

AM_INIT_AUTOMAKE
AM_MAINTAINER_MODE

METACITY_MAJOR_VERSION=metacity_major_version
METACITY_MINOR_VERSION=metacity_minor_version
METACITY_MICRO_VERSION=metacity_micro_version
METACITY_CLUTTER_PLUGIN_API_VERSION=metacity_clutter_plugin_api_version
AC_SUBST(METACITY_MAJOR_VERSION)
AC_SUBST(METACITY_MINOR_VERSION)
AC_SUBST(METACITY_MICRO_VERSION)
AC_SUBST(METACITY_CLUTTER_PLUGIN_API_VERSION)

MUTTER_PLUGIN_DIR="$libdir/$PACKAGE/plugins/clutter"
AC_SUBST(MUTTER_PLUGIN_DIR)

# Honor aclocal flags
AC_SUBST(ACLOCAL_AMFLAGS, "\${ACLOCAL_FLAGS}")

GETTEXT_PACKAGE=metacity
AC_SUBST(GETTEXT_PACKAGE)
AC_DEFINE_UNQUOTED(GETTEXT_PACKAGE,"$GETTEXT_PACKAGE",[Name of default gettext domain])

IT_PROG_INTLTOOL([0.34.90])
AC_PROG_CC
AC_ISC_POSIX
AC_HEADER_STDC
AC_LIBTOOL_WIN32_DLL
AM_PROG_LIBTOOL

#### Integer sizes

AC_CHECK_SIZEOF(char)
AC_CHECK_SIZEOF(short)
AC_CHECK_SIZEOF(long)
AC_CHECK_SIZEOF(int)
AC_CHECK_SIZEOF(void *)
AC_CHECK_SIZEOF(long long)
AC_CHECK_SIZEOF(__int64)

## byte order
AC_C_BIGENDIAN

#### Warnings

changequote(,)dnl
if test "x$GCC" = "xyes"; then
  case " $CFLAGS " in
  *[\ \	]-Wall[\ \	]*) ;;
  *) CFLAGS="$CFLAGS -Wall" ;;
  esac

#  case " $CFLAGS " in
#  *[\ \	]-Wshadow[\ \	]*) ;;
#  *) CFLAGS="$CFLAGS -Wshadow" ;;
#  esac

  case " $CFLAGS " in
  *[\ \	]-Wchar-subscripts[\ \	]*) ;;
  *) CFLAGS="$CFLAGS -Wchar-subscripts" ;;
  esac

  case " $CFLAGS " in
  *[\ \	]-Wmissing-declarations[\ \	]*) ;;
  *) CFLAGS="$CFLAGS -Wmissing-declarations" ;;
  esac

  case " $CFLAGS " in
  *[\ \	]-Wmissing-prototypes[\ \	]*) ;;
  *) CFLAGS="$CFLAGS -Wmissing-prototypes" ;;
  esac

  case " $CFLAGS " in
  *[\ \	]-Wnested-externs[\ \	]*) ;;
  *) CFLAGS="$CFLAGS -Wnested-externs" ;;
  esac

  case " $CFLAGS " in
  *[\ \	]-Wpointer-arith[\ \	]*) ;;
  *) CFLAGS="$CFLAGS -Wpointer-arith" ;;
  esac

  case " $CFLAGS " in
  *[\ \	]-Wcast-align[\ \	]*) ;;
  *) CFLAGS="$CFLAGS -Wcast-align" ;;
  esac

  case " $CFLAGS " in
  *[\ \	]-Wsign-compare[\ \	]*) ;;
  *) CFLAGS="$CFLAGS -Wsign-compare" ;;
  esac

  if test "x$enable_ansi" = "xyes"; then
    case " $CFLAGS " in
    *[\ \	]-ansi[\ \	]*) ;;
    *) CFLAGS="$CFLAGS -ansi" ;;
    esac

    case " $CFLAGS " in
    *[\ \	]-pedantic[\ \	]*) ;;
    *) CFLAGS="$CFLAGS -pedantic" ;;
    esac
  fi
fi
changequote([,])dnl

METACITY_PC_MODULES='gtk+-2.0 >= 2.10.0 pango >= 1.2.0'

AC_ARG_ENABLE(gconf,
  AC_HELP_STRING([--disable-gconf],
                 [disable gconf usage, for embedded/size-sensitive non-GNOME builds]),,
  enable_gconf=yes)

if test x$enable_gconf = xyes; then
    AC_DEFINE(HAVE_GCONF,1,[Build with gconf support])
    METACITY_PC_MODULES="$METACITY_PC_MODULES gconf-2.0 >= 1.2.0"
fi

AC_ARG_ENABLE(verbose-mode,
  AC_HELP_STRING([--disable-verbose-mode],
                 [disable metacity's ability to do verbose logging, for embedded/size-sensitive custom builds]),,
  enable_verbose_mode=yes)

if test x$enable_verbose_mode = xyes; then
    AC_DEFINE(WITH_VERBOSE_MODE,1,[Build with verbose mode support])
fi

AC_ARG_ENABLE(sm,
  AC_HELP_STRING([--disable-sm],
                 [disable metacity's session management support, for embedded/size-sensitive custom non-GNOME builds]),,
  enable_sm=auto)

AC_ARG_ENABLE(startup-notification,
  AC_HELP_STRING([--disable-startup-notification],
                 [disable metacity's startup notification support, for embedded/size-sensitive custom non-GNOME builds]),,
  enable_startup_notification=auto)

AC_ARG_ENABLE(compositor,
  AC_HELP_STRING([--disable-compositor],
                 [disable metacity's compositing manager]),,
  enable_compositor=auto)

AC_ARG_WITH(clutter,
  AC_HELP_STRING([--with-clutter],
                 [Use clutter for compositing]),,
  with_clutter=auto)

AC_ARG_ENABLE(xsync,
  AC_HELP_STRING([--disable-xsync],
                 [disable metacity's use of the XSync extension]),,
  enable_xsync=auto)

AC_ARG_ENABLE(render,
  AC_HELP_STRING([--disable-render],
                 [disable metacity's use of the RENDER extension]),,
  enable_render=auto)

AC_ARG_ENABLE(shape,
  AC_HELP_STRING([--disable-shape],
                 [disable metacity's use of the shaped window extension]),,
  enable_shape=auto)

## try definining HAVE_BACKTRACE
AC_CHECK_HEADERS(execinfo.h, [AC_CHECK_FUNCS(backtrace)])

AM_GLIB_GNU_GETTEXT

## here we get the flags we'll actually use
# GOptionEntry requires	glib-2.6.0
PKG_CHECK_MODULES(ALL, glib-2.0 >= 2.6.0)
# gtk_window_set_icon_name requires gtk2+-2.60
PKG_CHECK_MODULES(METACITY_MESSAGE, gtk+-2.0 >= 2.6.0)
PKG_CHECK_MODULES(METACITY_WINDOW_DEMO, gtk+-2.0 >= 2.6.0)

if $PKG_CONFIG --atleast-version 1.2.0 pangoxft; then
   echo "pangoxft found"
else
   AC_MSG_ERROR("Pango 1.2.0 or greater based on Xft2 is required")
fi

# Unconditionally use this dir to avoid a circular dep with gnomecc
GNOME_KEYBINDINGS_KEYSDIR="${datadir}/gnome-control-center/keybindings"
AC_SUBST(GNOME_KEYBINDINGS_KEYSDIR)

STARTUP_NOTIFICATION_VERSION=0.7
AC_MSG_CHECKING([Startup notification library >= $STARTUP_NOTIFICATION_VERSION])
if $PKG_CONFIG --atleast-version $STARTUP_NOTIFICATION_VERSION libstartup-notification-1.0; then
   have_startup_notification=yes
else
   have_startup_notification=no
fi
AC_MSG_RESULT($have_startup_notification)

if test x$enable_startup_notification = xyes; then
   have_startup_notification=yes
   echo "startup-notification support forced on"
elif test x$enable_startup_notification = xauto; then
   true
else
   have_startup_notification=no
fi

if test x$have_startup_notification = xyes; then
  echo "Building with libstartup-notification"
  METACITY_PC_MODULES="$METACITY_PC_MODULES libstartup-notification-1.0 >= $STARTUP_NOTIFICATION_VERSION"
  AC_DEFINE(HAVE_STARTUP_NOTIFICATION, , [Building with startup notification support])
else
  echo "Building without libstartup-notification"
fi

## init this, it gets set either in the compositor check below
## or the render-specific check later
have_xrender=no

XCOMPOSITE_VERSION=0.2
if test x$enable_compositor = xyes; then
   have_xcomposite=yes
elif test x$enable_compositor = xauto; then
   echo "Building compositing manager by default now."
   have_xcomposite=yes
else
   have_xcomposite=no
fi

if test x$with_clutter = xyes; then
   have_xcomposite=yes
   have_clutter=yes
   echo "CompositeExt support and Clutter forced on"
elif test x$with_clutter = xauto; then
   have_clutter=no
else
   have_clutter=no
fi

AM_CONDITIONAL(WITH_CLUTTER, test "$have_clutter" = "yes")

if test x$have_xcomposite = xyes; then
   AC_MSG_CHECKING([Xcomposite >= $XCOMPOSITE_VERSION])
   if $PKG_CONFIG --atleast-version $XCOMPOSITE_VERSION xcomposite; then
      AC_MSG_RESULT([yes])
   else
      AC_MSG_ERROR([no. Use --disable-compositor to disable.])
   fi
fi

if test x$have_xcomposite = xyes; then
  METACITY_PC_MODULES="$METACITY_PC_MODULES xcomposite >= $XCOMPOSITE_VERSION xfixes xrender xdamage"
  AC_DEFINE(HAVE_COMPOSITE_EXTENSIONS, 1, [Building with compositing manager support])
  echo "Building with compositing manager"

  ## force on render also
  have_xrender=yes
else
  echo "Building without compositing manager"
fi

## if no compositor, still possibly enable render
if test x$have_xcomposite = xno; then
  XRENDER_VERSION=0.0
  AC_MSG_CHECKING([xrender >= $XRENDER_VERSION])
  if $PKG_CONFIG --atleast-version $XRENDER_VERSION xrender; then
     have_xrender=yes
  else
     have_xrender=no
  fi
  AC_MSG_RESULT($have_xrender)

  if test x$enable_render = xyes; then
     have_xrender=yes
     echo "Render support forced on"
  elif test x$enable_render = xauto; then
     true
  else
     have_xrender=no
  fi

  if test x$have_xrender = xyes; then
     echo "Building with Render"
     METACITY_PC_MODULES="$METACITY_PC_MODULES xrender >= $XRENDER_VERSION"
  fi
fi ## have_composite

if test x$have_xrender = xyes; then
  AC_DEFINE(HAVE_RENDER, , [Building with Render extension support])
fi

CLUTTER_PACKAGE=clutter-0.9
AC_SUBST(CLUTTER_PACKAGE)
if test x$have_clutter = xyes; then
  METACITY_PC_MODULES="$METACITY_PC_MODULES $CLUTTER_PACKAGE "
  PKG_CHECK_MODULES(CLUTTER, $CLUTTER_PACKAGE)
  AC_DEFINE(WITH_CLUTTER, , [Building with Clutter compositor])

  dnl Check for the clutter-glx-texture-pixmap header
  metacity_save_cppflags="$CPPFLAGS"
  CPPFLAGS="$CPPFLAGS $CLUTTER_CFLAGS"
  AC_CHECK_HEADER([clutter/glx/clutter-glx-texture-pixmap.h],
                  [have_glx_texture_pixmap=yes],
                  [have_glx_texture_pixmap=no])
  CPPFLAGS="$metacity_save_cppflags"

  if test x$have_glx_texture_pixmap = xyes; then
    AC_DEFINE(HAVE_GLX_TEXTURE_PIXMAP, ,
              [Is ClutterGLXTexturePixmap available?])
  fi
fi

AC_MSG_CHECKING([Xcursor])
if $PKG_CONFIG xcursor; then
     have_xcursor=yes
  else
     have_xcursor=no
  fi
  AC_MSG_RESULT($have_xcursor)

if test x$have_xcursor = xyes; then
  echo "Building with Xcursor"
  METACITY_PC_MODULES="$METACITY_PC_MODULES xcursor"
  AC_DEFINE(HAVE_XCURSOR, , [Building with Xcursor support])
fi

PKG_CHECK_MODULES(METACITY, $METACITY_PC_MODULES)

AC_PATH_XTRA

ALL_X_LIBS="$X_LIBS $X_PRE_LIBS -lX11 $X_EXTRA_LIBS"

# Check for Xinerama extension (Solaris impl or Xfree impl)
metacity_save_cppflags="$CPPFLAGS"
CPPFLAGS="$CPPFLAGS $X_CFLAGS"

AC_ARG_ENABLE(xinerama,
  AC_HELP_STRING([--disable-xinerama],
                 [disable metacity's use of the Xinerama extension]),
  try_xinerama=$enable_xinerama,try_xinerama=yes)

use_solaris_xinerama=no
use_xfree_xinerama=no
if test "${try_xinerama}" != no; then
    case "$host" in
        *-*-solaris*)
            # Check for solaris
            use_solaris_xinerama=yes
            AC_CHECK_LIB(Xext, XineramaGetInfo,
                         use_solaris_xinerama=yes, use_solaris_xinerama=no,
                         $ALL_X_LIBS)
            if test "x$use_solaris_xinerama" = "xyes"; then
                AC_CHECK_HEADER(X11/extensions/xinerama.h,
                                if test -z "`echo $ALL_X_LIBS | grep "\-lXext" 2> /dev/null`"; then
                                    X_EXTRA_LIBS="-lXext $X_EXTRA_LIBS"
                                fi
                                AC_DEFINE(HAVE_SOLARIS_XINERAMA, , [Have Solaris-style Xinerama])
                                AC_DEFINE(HAVE_XINERAMA, , [Have some version of Xinerama]),
                                use_solaris_xinerama=no,
                                [#include <X11/Xlib.h>])
            fi
            AC_MSG_CHECKING(for Xinerama support on Solaris)
            AC_MSG_RESULT($use_solaris_xinerama);
            ;;
        *)
            # Check for XFree
            use_xfree_xinerama=yes
            AC_CHECK_LIB(Xinerama, XineramaQueryExtension,
                [AC_CHECK_HEADER(X11/extensions/Xinerama.h,
                                 X_EXTRA_LIBS="-lXinerama $X_EXTRA_LIBS"
                                 if test -z "`echo $ALL_X_LIBS | grep "\-lXext" 2> /dev/null`"; then
                                     X_EXTRA_LIBS="-lXext $X_EXTRA_LIBS"
                                 fi
                                 AC_DEFINE(HAVE_XFREE_XINERAMA, , [Have XFree86-style Xinerama])
                                 AC_DEFINE(HAVE_XINERAMA,, [Have some version of Xinerama]),
                                 use_xfree_xinerama=no,
                                 [#include <X11/Xlib.h>])],
                use_xfree_xinerama=no, -lXext $ALL_X_LIBS)
            AC_MSG_CHECKING(for Xinerama support on XFree86)
            AC_MSG_RESULT($use_xfree_xinerama);
            ;;
    esac
fi

CPPFLAGS="$metacity_save_cppflags"

SHAPE_LIBS=
found_shape=no
AC_CHECK_LIB(Xext, XShapeQueryExtension,
               [AC_CHECK_HEADER(X11/extensions/shape.h,
                                SHAPE_LIBS=-lXext found_shape=yes)],
               , $ALL_X_LIBS)

if test x$enable_shape = xno; then
   found_shape=no
fi

if test x$enable_shape = xyes; then
   if test "$found_shape" = "no"; then
      AC_MSG_ERROR([--enable-shape forced and Shape not found])
      exit 1
   fi
fi

if test "x$found_shape" = "xyes"; then
   AC_DEFINE(HAVE_SHAPE, , [Have the shape extension library])
fi

found_xkb=no
AC_CHECK_LIB(X11, XkbQueryExtension,
               [AC_CHECK_HEADER(X11/XKBlib.h,
                                found_xkb=yes)],
	, $ALL_X_LIBS)

if test "x$found_xkb" = "xyes"; then
   AC_DEFINE(HAVE_XKB, , [Have keyboard extension library])
fi


RANDR_LIBS=
found_randr=no
AC_CHECK_LIB(Xrandr, XRRUpdateConfiguration,
               [AC_CHECK_HEADER(X11/extensions/Xrandr.h,
                                RANDR_LIBS=-lXrandr found_randr=yes,,
				[#include <X11/Xlib.h>])],
               , -lXrender -lXext $ALL_X_LIBS)

if test "x$found_randr" = "xyes"; then
   AC_DEFINE(HAVE_RANDR, , [Have the Xrandr extension library])
fi

XSYNC_LIBS=
found_xsync=no
AC_CHECK_LIB(Xext, XSyncQueryExtension,
               [AC_CHECK_HEADER(X11/extensions/sync.h,
                                found_xsync=yes,,
				[#include <X11/Xlib.h>])],
               , $ALL_X_LIBS)

if test x$enable_xsync = xno; then
   found_xsync=no
fi

if test x$enable_xsync = xyes; then
   if test "$found_xsync" = "no"; then
      AC_MSG_ERROR([--enable-xsync forced and XSync not found])
      exit 1
   fi
fi

if test "x$found_xsync" = "xyes"; then
   XSYNC_LIBS=-lXext
   AC_DEFINE(HAVE_XSYNC, , [Have the Xsync extension library])
fi

METACITY_LIBS="$METACITY_LIBS $XSYNC_LIBS $RANDR_LIBS $SHAPE_LIBS $X_LIBS $X_PRE_LIBS -lX11 $X_EXTRA_LIBS -lm"
METACITY_MESSAGE_LIBS="$METACITY_MESSAGE_LIBS $X_LIBS $X_PRE_LIBS -lX11 $X_EXTRA_LIBS"
METACITY_WINDOW_DEMO_LIBS="$METACITY_WINDOW_DEMO_LIBS $X_LIBS $X_PRE_LIBS -lX11 $X_EXTRA_LIBS"
METACITY_PROPS_LIBS="$METACITY_PROPS_LIBS $X_LIBS $X_PRE_LIBS -lX11 $X_EXTRA_LIBS"

found_sm=no
case "$METACITY_LIBS" in
 *-lSM*)
    found_sm=yes
    ;;
 *)
  AC_CHECK_LIB(SM, SmcSaveYourselfDone,
               [AC_CHECK_HEADERS(X11/SM/SMlib.h,
                                METACITY_LIBS="-lSM -lICE $METACITY_LIBS" found_sm=yes)],
               , $METACITY_LIBS)
    ;;
esac

if test x$enable_sm = xno; then
   found_sm=no
fi

if test x$enable_sm = xyes; then
   if test "$found_sm" = "no"; then
      AC_MSG_ERROR([--enable-sm forced and -lSM not found])
      exit 1
   fi
fi

if test "$found_sm" = "yes"; then
   AC_DEFINE(HAVE_SM, , [Building with SM support])
fi

AM_CONDITIONAL(HAVE_SM, test "$found_sm" = "yes")

HOST_ALIAS=$host_alias
AC_SUBST(HOST_ALIAS)

AC_PATH_PROG(GDK_PIXBUF_CSOURCE, gdk-pixbuf-csource, no)

if test x"$GDK_PIXBUF_CSOURCE" = xno; then
  AC_MSG_ERROR([gdk-pixbuf-csource executable not found in your path - should be installed with GTK])
fi

AC_SUBST(GDK_PIXBUF_CSOURCE)

if test x$enable_gconf = xyes; then
   AC_PATH_PROG(GCONFTOOL, gconftool-2, no)
   if test x"$GCONFTOOL" = xno; then
     AC_MSG_ERROR([gconftool-2 executable not found in your path - should be installed with GConf])
   fi

   AM_GCONF_SOURCE_2
else
  GCONF_SCHEMAS_INSTALL_TRUE='#'
  GCONF_SCHEMAS_INSTALL_FALSE=
fi

AC_PATH_PROG(ZENITY, zenity, no)
if test x"$ZENITY" = xno; then
  AC_MSG_ERROR([zenity not found in your path - needed for dialogs])
fi

AC_ARG_ENABLE(debug,
	[  --enable-debug		enable debugging],,
	enable_debug=no)
if test "x$enable_debug" = "xyes"; then
	CFLAGS="$CFLAGS -g -O"
fi

# Warnings are there for a reason
if test "x$GCC" = "xyes"; then
  CFLAGS="$CFLAGS -Wall -Werror -ansi"
fi

# Use gnome-doc-utils:
GNOME_DOC_INIT([0.8.0])

AC_CONFIG_FILES([
Makefile
doc/Makefile
doc/creating_themes/Makefile
doc/man/Makefile
src/Makefile
src/wm-tester/Makefile
src/libmetacity-private.pc
src/metacity-plugins.pc
src/tools/Makefile
src/themes/Makefile
src/compositor/mutter/plugins/Makefile
po/Makefile.in
])

AC_OUTPUT

if test x$enable_gconf = xno; then
        echo "*** WARNING WARNING WARNING WARNING WARNING"
        echo "*** Building without GConf.  This means there's no"
        echo "*** way to change prefs except hacking source code."
        echo "*** This is intended for embedded systems etc., not for normal use."
fi

if test x$enable_verbose_mode = xno; then
        echo "*** WARNING WARNING WARNING WARNING WARNING"
        echo "*** Building without verbose mode"
        echo "*** This means there's no way to debug metacity problems."
        echo "*** Please build normal desktop versions of metacity"
        echo "*** with verbose mode enabled so users can use it when they report bugs."
fi

dnl ==========================================================================
echo "
metacity-$VERSION:

	prefix:                   ${prefix}
	source code location:	  ${srcdir}
	compiler:		  ${CC}

	GConf:                    ${enable_gconf}
	XFree86 Xinerama:         ${use_xfree_xinerama}
	Solaris Xinerama:         ${use_solaris_xinerama}
	Startup notification:     ${have_startup_notification}
	Compositing manager:      ${have_xcomposite}
	Session management:       ${found_sm}
	Shape extension:          ${found_shape}
	Resize-and-rotate:        ${found_randr}
	Xsync:                    ${found_xsync}
	Render:                   ${have_xrender}
	Xcursor:                  ${have_xcursor}
	Clutter:                  ${have_clutter}
"

METACITY_MINOR_VERSION=metacity_minor_version
if test $(( $(echo $METACITY_MINOR_VERSION) %2)) == "1"; then
   stable_version=$(( ($METACITY_MINOR_VERSION / 2) * 2))
   echo "This is the UNSTABLE branch of metacity"
   echo -n "Use 2.$stable_version.x for stable "
   echo    "(gnome-2-$stable_version branch in Subversion)"
else
   echo "This is the stable branch of metacity"
fi<|MERGE_RESOLUTION|>--- conflicted
+++ resolved
@@ -4,13 +4,8 @@
 m4_define([metacity_minor_version], [25])
 # Fibonacci sequence for micro version numbering:
 # 0, 1, 1, 2, 3, 5, 8, 13, 21, 34, 55, 89, 144, 233, 377, 610, 987
-<<<<<<< HEAD
-m4_define([metacity_micro_version], [55])
+m4_define([metacity_micro_version], [144])
 m4_define([mutter_version],[0.1])
-=======
-m4_define([metacity_micro_version], [144])
-
->>>>>>> 63744a3d
 m4_define([metacity_version],
           [metacity_major_version.metacity_minor_version.metacity_micro_version~mutter_version])
 
