--- conflicted
+++ resolved
@@ -324,11 +324,7 @@
 {
   MetaPlugin *plugin = plugin_mgr->plugin;
   MetaPluginClass *klass = META_PLUGIN_GET_CLASS (plugin);
-<<<<<<< HEAD
-  MetaDisplay *display  = meta_screen_get_display (plugin_mgr->screen);
-=======
-  MetaDisplay *display = plugin_mgr->compositor->display;
->>>>>>> 954677dc
+  MetaDisplay *display = plugin_mgr->compositor->display;
 
   if (display->display_opening)
     return FALSE;
@@ -347,11 +343,7 @@
 {
   MetaPlugin *plugin = plugin_mgr->plugin;
   MetaPluginClass *klass = META_PLUGIN_GET_CLASS (plugin);
-<<<<<<< HEAD
-  MetaDisplay *display  = meta_screen_get_display (plugin_mgr->screen);
-=======
-  MetaDisplay *display = plugin_mgr->compositor->display;
->>>>>>> 954677dc
+  MetaDisplay *display = plugin_mgr->compositor->display;
 
   if (display->display_opening)
     return FALSE;
