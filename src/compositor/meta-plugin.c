/* -*- mode: C; c-file-style: "gnu"; indent-tabs-mode: nil; -*- */

/*
 * Copyright (c) 2008 Intel Corp.
 *
 * Author: Tomas Frydrych <tf@linux.intel.com>
 *
 * This program is free software; you can redistribute it and/or
 * modify it under the terms of the GNU General Public License as
 * published by the Free Software Foundation; either version 2 of the
 * License, or (at your option) any later version.
 *
 * This program is distributed in the hope that it will be useful, but
 * WITHOUT ANY WARRANTY; without even the implied warranty of
 * MERCHANTABILITY or FITNESS FOR A PARTICULAR PURPOSE.  See the GNU
 * General Public License for more details.
 *
 * You should have received a copy of the GNU General Public License
 * along with this program; if not, see <http://www.gnu.org/licenses/>.
 */

/**
 * SECTION:meta-plugin
 * @title: MetaPlugin
 * @short_description: Entry point for plugins
 *
 */

#include <meta/meta-plugin.h>
#include "meta-plugin-manager.h"
#include <meta/screen.h>
#include <meta/display.h>
#include <meta/util.h>

#include <string.h>
#include <X11/Xlib.h>
#include <X11/extensions/Xfixes.h>
#include <X11/extensions/shape.h>
#include <clutter/x11/clutter-x11.h>

#include "compositor-private.h"
#include "meta-window-actor-private.h"
#include "meta-monitor-manager.h"

G_DEFINE_ABSTRACT_TYPE (MetaPlugin, meta_plugin, G_TYPE_OBJECT);

#define META_PLUGIN_GET_PRIVATE(obj) \
(G_TYPE_INSTANCE_GET_PRIVATE ((obj), META_TYPE_PLUGIN, MetaPluginPrivate))

struct _MetaPluginPrivate
{
  MetaCompositor *compositor;
};

static void
meta_plugin_class_init (MetaPluginClass *klass)
{
  g_type_class_add_private (klass, sizeof (MetaPluginPrivate));
}

static void
meta_plugin_init (MetaPlugin *self)
{
  self->priv = META_PLUGIN_GET_PRIVATE (self);
<<<<<<< HEAD
}

gboolean
meta_plugin_running  (MetaPlugin *plugin)
{
  MetaPluginPrivate *priv = META_PLUGIN (plugin)->priv;

  return (priv->running > 0);
}

gboolean
meta_plugin_debug_mode (MetaPlugin *plugin)
{
  MetaPluginPrivate *priv = META_PLUGIN (plugin)->priv;

  return priv->debug;
=======
>>>>>>> 954677dc
}

const MetaPluginInfo *
meta_plugin_get_info (MetaPlugin *plugin)
{
  MetaPluginClass  *klass = META_PLUGIN_GET_CLASS (plugin);

  if (klass && klass->plugin_info)
    return klass->plugin_info (plugin);

  return NULL;
}

gboolean
_meta_plugin_xevent_filter (MetaPlugin *plugin,
                            XEvent     *xev)
{
  MetaPluginClass *klass = META_PLUGIN_GET_CLASS (plugin);

  /* When mutter is running as a wayland compositor, things like input
   * events just come directly from clutter so it won't have disabled
   * clutter's event retrieval and won't need to forward it events (if
   * it did it would lead to recursion). Also when running as a
   * wayland compositor we shouldn't be assuming that we're running
   * with the clutter x11 backend.
   */

  if (klass->xevent_filter && klass->xevent_filter (plugin, xev))
    return TRUE;
  else if (!meta_is_wayland_compositor ())
    return clutter_x11_handle_event (xev) != CLUTTER_X11_FILTER_CONTINUE;
  else
    return FALSE;
}

gboolean
_meta_plugin_xevent_filter (MetaPlugin *plugin,
                            XEvent     *xev)
{
  MetaPluginClass *klass = META_PLUGIN_GET_CLASS (plugin);

  if (klass->xevent_filter && klass->xevent_filter (plugin, xev))
    return TRUE;
  else
    return clutter_x11_handle_event (xev) != CLUTTER_X11_FILTER_CONTINUE;
}

void
meta_plugin_switch_workspace_completed (MetaPlugin *plugin)
{
  MetaPluginPrivate *priv = META_PLUGIN (plugin)->priv;

  meta_switch_workspace_completed (priv->compositor);
}

static void
meta_plugin_window_effect_completed (MetaPlugin      *plugin,
                                     MetaWindowActor *actor,
                                     unsigned long    event)
{
  meta_window_actor_effect_completed (actor, event);
}

void
meta_plugin_minimize_completed (MetaPlugin      *plugin,
                                MetaWindowActor *actor)
{
  meta_plugin_window_effect_completed (plugin, actor, META_PLUGIN_MINIMIZE);
}

void
meta_plugin_maximize_completed (MetaPlugin      *plugin,
                                MetaWindowActor *actor)
{
  meta_plugin_window_effect_completed (plugin, actor, META_PLUGIN_MAXIMIZE);
}

void
meta_plugin_unmaximize_completed (MetaPlugin      *plugin,
                                  MetaWindowActor *actor)
{
  meta_plugin_window_effect_completed (plugin, actor, META_PLUGIN_UNMAXIMIZE);
}

void
meta_plugin_map_completed (MetaPlugin      *plugin,
                           MetaWindowActor *actor)
{
  meta_plugin_window_effect_completed (plugin, actor, META_PLUGIN_MAP);
}

void
meta_plugin_destroy_completed (MetaPlugin      *plugin,
                               MetaWindowActor *actor)
{
  meta_plugin_window_effect_completed (plugin, actor, META_PLUGIN_DESTROY);
}

/**
 * meta_plugin_begin_modal:
 * @plugin: a #MetaPlugin
 * @options: flags that modify the behavior of the modal grab
 * @timestamp: the timestamp used for establishing grabs
 *
 * This function is used to grab the keyboard and mouse for the exclusive
 * use of the plugin. Correct operation requires that both the keyboard
 * and mouse are grabbed, or thing will break. (In particular, other
 * passive X grabs in Meta can trigger but not be handled by the normal
 * keybinding handling code.) However, the plugin can establish the keyboard
 * and/or mouse grabs ahead of time and pass in the
 * %META_MODAL_POINTER_ALREADY_GRABBED and/or %META_MODAL_KEYBOARD_ALREADY_GRABBED
 * options. This facility is provided for two reasons: first to allow using
 * this function to establish modality after a passive grab, and second to
 * allow using obscure features of XGrabPointer() and XGrabKeyboard() without
 * having to add them to this API.
 *
 * Return value: whether we successfully grabbed the keyboard and
 *  mouse and made the plugin modal.
 */
gboolean
meta_plugin_begin_modal (MetaPlugin       *plugin,
                         MetaModalOptions  options,
                         guint32           timestamp)
{
  MetaPluginPrivate *priv = META_PLUGIN (plugin)->priv;

<<<<<<< HEAD
  return meta_begin_modal_for_plugin (priv->screen, plugin,
=======
  return meta_begin_modal_for_plugin (priv->compositor, plugin,
>>>>>>> 954677dc
                                      options, timestamp);
}

/**
 * meta_plugin_end_modal:
 * @plugin: a #MetaPlugin
 * @timestamp: the time used for releasing grabs
 *
 * Ends the modal operation begun with meta_plugin_begin_modal(). This
 * ungrabs both the mouse and keyboard even when
 * %META_MODAL_POINTER_ALREADY_GRABBED or
 * %META_MODAL_KEYBOARD_ALREADY_GRABBED were provided as options
 * when beginnning the modal operation.
 */
void
meta_plugin_end_modal (MetaPlugin *plugin,
                       guint32     timestamp)
{
  MetaPluginPrivate *priv = META_PLUGIN (plugin)->priv;

  meta_end_modal_for_plugin (priv->compositor, plugin, timestamp);
}

/**
 * meta_plugin_get_screen:
 * @plugin: a #MetaPlugin
 *
 * Gets the #MetaScreen corresponding to a plugin.
 *
 * Return value: (transfer none): the #MetaScreen for the plugin
 */
MetaScreen *
meta_plugin_get_screen (MetaPlugin *plugin)
{
  MetaPluginPrivate *priv = META_PLUGIN (plugin)->priv;

  return priv->compositor->display->screen;
}

void
_meta_plugin_set_compositor (MetaPlugin *plugin, MetaCompositor *compositor)
{
  MetaPluginPrivate *priv = META_PLUGIN (plugin)->priv;

  priv->compositor = compositor;
}

void
meta_plugin_complete_display_change (MetaPlugin *plugin,
                                     gboolean    ok)
{
  MetaMonitorManager *manager;

  manager = meta_monitor_manager_get ();
  meta_monitor_manager_confirm_configuration (manager, ok);
}<|MERGE_RESOLUTION|>--- conflicted
+++ resolved
@@ -62,25 +62,6 @@
 meta_plugin_init (MetaPlugin *self)
 {
   self->priv = META_PLUGIN_GET_PRIVATE (self);
-<<<<<<< HEAD
-}
-
-gboolean
-meta_plugin_running  (MetaPlugin *plugin)
-{
-  MetaPluginPrivate *priv = META_PLUGIN (plugin)->priv;
-
-  return (priv->running > 0);
-}
-
-gboolean
-meta_plugin_debug_mode (MetaPlugin *plugin)
-{
-  MetaPluginPrivate *priv = META_PLUGIN (plugin)->priv;
-
-  return priv->debug;
-=======
->>>>>>> 954677dc
 }
 
 const MetaPluginInfo *
@@ -114,18 +95,6 @@
     return clutter_x11_handle_event (xev) != CLUTTER_X11_FILTER_CONTINUE;
   else
     return FALSE;
-}
-
-gboolean
-_meta_plugin_xevent_filter (MetaPlugin *plugin,
-                            XEvent     *xev)
-{
-  MetaPluginClass *klass = META_PLUGIN_GET_CLASS (plugin);
-
-  if (klass->xevent_filter && klass->xevent_filter (plugin, xev))
-    return TRUE;
-  else
-    return clutter_x11_handle_event (xev) != CLUTTER_X11_FILTER_CONTINUE;
 }
 
 void
@@ -207,11 +176,7 @@
 {
   MetaPluginPrivate *priv = META_PLUGIN (plugin)->priv;
 
-<<<<<<< HEAD
-  return meta_begin_modal_for_plugin (priv->screen, plugin,
-=======
   return meta_begin_modal_for_plugin (priv->compositor, plugin,
->>>>>>> 954677dc
                                       options, timestamp);
 }
 
