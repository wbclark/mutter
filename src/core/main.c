--- conflicted
+++ resolved
@@ -477,13 +477,10 @@
     "Pango", "GLib-GObject", "GThread"
   };
   guint i;
-<<<<<<< HEAD
   GOptionContext *ctx;
-=======
-
+  
   if (!g_thread_supported ())
     g_thread_init (NULL);
->>>>>>> 63744a3d
   
   if (setlocale (LC_ALL, "") == NULL)
     meta_warning ("Locale not understood by C library, internationalization will not work\n");
